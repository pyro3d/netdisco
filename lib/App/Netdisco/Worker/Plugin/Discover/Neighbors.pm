package App::Netdisco::Worker::Plugin::Discover::Neighbors;

use Dancer ':syntax';
use App::Netdisco::Worker::Plugin;
use aliased 'App::Netdisco::Worker::Status';

use App::Netdisco::Transport::SNMP ();
use App::Netdisco::Util::Device qw/get_device is_discoverable/;
use App::Netdisco::Util::Permission 'check_acl_no';
use App::Netdisco::JobQueue 'jq_insert';
use Dancer::Plugin::DBIC 'schema';
use List::MoreUtils ();
use NetAddr::IP::Lite ();
use NetAddr::MAC;
use Encode;
use Try::Tiny;

=head2 discover_new_neighbors( )

Given a Device database object, and a working SNMP connection, discover and
store the device's port neighbors information.

Entries in the Topology database table will override any discovered device
port relationships.

The Device database object can be a fresh L<DBIx::Class::Row> object which is
not yet stored to the database.

Any discovered neighbor unknown to Netdisco will have a C<discover> job
immediately queued (subject to the filtering by the C<discover_*> settings).

=cut

register_worker({ phase => 'main', driver => 'snmp' }, sub {
  my ($job, $workerconf) = @_;

  my $device = $job->device;
  return unless $device->in_storage;
  my $snmp = App::Netdisco::Transport::SNMP->reader_for($device)
    or return Status->defer("discover failed: could not SNMP connect to $device");

  my @to_discover = store_neighbors($device);
  my (%seen_id, %seen_ip) = ((), ());

  # only enqueue if device is not already discovered,
  # discover_* config permits the discovery
  foreach my $neighbor (@to_discover) {
      my ($ip, $remote_type, $remote_id) = @$neighbor;
      if ($seen_ip{ $ip }++) {
          debug sprintf
            ' queue - skip: IP %s is already queued from %s',
            $ip, $device->ip;
          next;
      }

      if ($remote_id and $seen_id{ $remote_id }++) {
          debug sprintf
            ' queue - skip: %s with ID [%s] already queued from %s',
            $ip, $remote_id, $device->ip;
          next;
      }

      my $newdev = get_device($ip);
      next if $newdev->in_storage;

      if (not is_discoverable($newdev, $remote_type)) {
          debug sprintf
            ' queue - skip: %s of type [%s] excluded by discover_* config',
            $ip, ($remote_type || '');
          next;
      }

      # risk of things going wrong...?
      # https://quickview.cloudapps.cisco.com/quickview/bug/CSCur12254

      jq_insert({
        device => $ip,
        action => 'discover',
        subaction => 'with-nodes',
        ($remote_id ? (device_key => $remote_id) : ()),
      });

      vars->{'queued'}->{$ip} = true;
      debug sprintf ' [%s] queue - queued %s for discovery (ID: [%s])',
        $device, $ip, ($remote_id || '');
  }

  return Status->info(sprintf ' [%s] neigh - processed %s neighbors',
       $device->ip, scalar @to_discover);
});

=head2 store_neighbors( $device )

returns: C<@to_discover>

Given a Device database object, and a working SNMP connection, discover and
store the device's port neighbors information.

Entries in the Topology database table will override any discovered device
port relationships.

The Device database object can be a fresh L<DBIx::Class::Row> object which is
not yet stored to the database.

A list of discovererd neighbors will be returned as [C<$ip>, C<$type>] tuples.

=cut

sub store_neighbors {
  my $device = shift;
  my @to_discover = ();

  my $snmp = App::Netdisco::Transport::SNMP->reader_for($device)
    or return (); # already checked!

  # first allow any manually configured topology to be set
  set_manual_topology($device);

  if (!defined $snmp->has_topo) {
      debug sprintf ' [%s] neigh - neighbor protocols are not enabled', $device->ip;
      return @to_discover;
  }

  my $interfaces = $snmp->interfaces;
  my $c_if       = $snmp->c_if;
  my $c_port     = $snmp->c_port;
  my $c_id       = $snmp->c_id;
  my $c_platform = $snmp->c_platform;

  # v4 and v6 neighbor tables
  my $c_ip = ($snmp->c_ip || {});
  my %c_ipv6 = %{ ($snmp->can('hasLLDP') and $snmp->hasLLDP)
    ? ($snmp->lldp_ipv6 || {}) : {} };

  # remove keys with undef values, as c_ip does
  delete @c_ipv6{ grep { not defined $c_ipv6{$_} } keys %c_ipv6 };
  # now combine them, v6 wins
  $c_ip = { %$c_ip, %c_ipv6 };

  foreach my $entry (sort (List::MoreUtils::uniq( keys %$c_ip ))) {
      if (!defined $c_if->{$entry} or !defined $interfaces->{ $c_if->{$entry} }) {
          debug sprintf ' [%s] neigh - port for IID:%s not resolved, skipping',
            $device->ip, $entry;
          next;
      }

      my $port = $interfaces->{ $c_if->{$entry} };
      my $portrow = schema('netdisco')->resultset('DevicePort')
          ->single({ip => $device->ip, port => $port});

      if (!defined $portrow) {
          info sprintf ' [%s] neigh - local port %s not in database!',
            $device->ip, $port;
          next;
      }

      if (ref $c_ip->{$entry}) {
          error sprintf ' [%s] neigh - Error! port %s has multiple neighbors - skipping',
            $device->ip, $port;
          next;
      }

      if ($portrow->manual_topo) {
          info sprintf ' [%s] neigh - %s has manually defined topology',
            $device->ip, $port;
          next;
      }

      my $remote_ip   = $c_ip->{$entry};
      my $remote_port = undef;
      my $remote_type = Encode::decode('UTF-8', $c_platform->{$entry} || '');
      my $remote_id   = Encode::decode('UTF-8', $c_id->{$entry});

      next unless $remote_ip;
      my $r_netaddr = NetAddr::IP::Lite->new($remote_ip);

      # a bunch of heuristics to search known devices if we don't have a
      # useable remote IP...

      if ((! $r_netaddr) or ($remote_ip eq '0.0.0.0') or
        check_acl_no($remote_ip, 'group:__LOCAL_ADDRESSES__')) {

          if ($remote_id) {
              my $devices = schema('netdisco')->resultset('Device');
              my $neigh = $devices->single({name => $remote_id});
              info sprintf
                ' [%s] neigh - bad address %s on port %s, searching for %s instead',
                $device->ip, $remote_ip, $port, $remote_id;

              if (!defined $neigh) {
                  my $mac = NetAddr::MAC->new(mac => $remote_id);
                  if ($mac and not $mac->errstr) {
                      $neigh = $devices->single({mac => $mac->as_ieee});
                  }
              }

              # some HP switches send 127.0.0.1 as remote_ip if no ip address
              # on default vlan for HP switches remote_ip looks like
              # "myswitchname(012345-012345)"
              if (!defined $neigh) {
                  (my $tmpid = $remote_id) =~ s/.*\(([0-9a-f]{6})-([0-9a-f]{6})\).*/$1$2/;
                  my $mac = NetAddr::MAC->new(mac => $tmpid);
                  if ($mac and not $mac->errstr) {
                      info sprintf
                        ' [%s] neigh - trying to find neighbor %s by MAC %s',
                        $device->ip, $remote_id, $mac->as_ieee;
                      $neigh = $devices->single({mac => $mac->as_ieee});
                  }
              }

              if (!defined $neigh) {
                  (my $shortid = $remote_id) =~ s/\..*//;
                  $neigh = $devices->single({name => { -ilike => "${shortid}%" }});
              }

              if ($neigh) {
                  $remote_ip = $neigh->ip;
                  info sprintf ' [%s] neigh - found %s with IP %s',
                    $device->ip, $remote_id, $remote_ip;
              }
              else {
                  info sprintf ' [%s] neigh - could not find %s, skipping',
                    $device->ip, $remote_id;
                  next;
              }
          }
          else {
              info sprintf ' [%s] neigh - skipping unuseable address %s on port %s',
                $device->ip, $remote_ip, $port;
              next;
          }
      }

      if ($r_netaddr->addr ne $remote_ip) {
        info sprintf ' [%s] neigh - discrepancy in IP on %s: using %s instead of %s',
          $device->ip, $port, $r_netaddr->addr, $remote_ip;
      }

      # OK, remote IP seems sane
      $remote_ip = $r_netaddr->addr;

      # what we came here to do.... discover the neighbor
      debug sprintf ' [%s] neigh - %s with ID [%s] on %s',
        $device->ip, $remote_ip, ($remote_id || ''), $port;
      push @to_discover, [$remote_ip, $remote_type, $remote_id];

      $remote_port = $c_port->{$entry};
      my $peer_device = get_device($remote_ip);
      my $peer_port = undef;

      if (defined $remote_port) {
          # clean weird characters
          $remote_port =~ s/[^\d\s\/\.,()\w:-]+//gi;

          # attempt to resolve port name when it is given wrong
          # https://github.com/netdisco/netdisco/issues/380
          if ($peer_device and $peer_device->in_storage) {
              $peer_port = schema('netdisco')->resultset('DevicePort')->search({
                ip   => $peer_device->ip,
                port => [
                  {'=', $remote_port},
                  {'-ilike', long_port($remote_port)},
                  {'-ilike', short_port($remote_port)},
                  {'-ilike', ('%'. $remote_port)},
                ],
              }, { rows => 1 })->single();
              if ($peer_port and ($peer_port->port ne $remote_port)) {
                  info sprintf ' [%s] neigh - changing remote port on %s from %s to %s',
                    $device->ip, $port, $remote_port, $peer_port->port;
                  $remote_port = $peer_port->port;
              }
          }
      }
      else {
          info sprintf ' [%s] neigh - no remote port found for port %s at %s',
            $device->ip, $port, $remote_ip;
      }

      $portrow->update({
          remote_ip   => $remote_ip,
          remote_port => $remote_port,
          remote_type => $remote_type,
          remote_id   => $remote_id,
          is_uplink   => \"true",
          manual_topo => \"false",
      });

      # update master of our aggregate to be a neighbor of
      # the master on our peer device (a lot of iffs to get there...).
      # & cannot use ->neighbor prefetch because this is the port insert!
      if (defined $portrow->slave_of) {

          my $peer_device = get_device($remote_ip);
          my $master = schema('netdisco')->resultset('DevicePort')->single({
            ip => $device->ip,
            port => $portrow->slave_of
          });

<<<<<<< HEAD
          if ($master and not ($portrow->is_master or defined $master->slave_of)) {
=======
<<<<<<< HEAD
          if ($master and not ($portrow->is_master or defined $master->slave_of)) {
=======
          if ($peer_device and $peer_device->in_storage and $master
              and not ($portrow->is_master or defined $master->slave_of)) {

              my $peer_port = schema('netdisco')->resultset('DevicePort')->single({
                ip   => $peer_device->ip,
                port => $portrow->remote_port,
              });

>>>>>>> master
>>>>>>> b64548c0
              $master->update({
                  remote_ip => ($peer_device->ip || $remote_ip),
                  remote_port => ($peer_port ? $peer_port->slave_of : undef ),
                  is_uplink => \"true",
                  is_master => \"true",
                  manual_topo => \"false",
              });
          }
      }
  }

  return @to_discover;
}

<<<<<<< HEAD
sub long_port {
  my $port = shift or return '';
  $port =~ s/^([a-z]{2})(\d.+)$/$1%$2/i;
  return $port;
}

sub short_port {
  my $port = shift or return '';
  my ($start, $end) = ('', '');
  if ($port =~ m/^([a-z]{2})/i) { $start = $1 }
  if ($port =~ m/[a-z]([^a-z]+)$/i) { $end = $1 }
  return (($start && $end) ? "${start}${end}" : $port);
}

=======
>>>>>>> master
# take data from the topology table and update remote_ip and remote_port
# in the devices table. only use root_ips and skip any bad topo entries.
sub set_manual_topology {
  my $device = shift;
  my $snmp = App::Netdisco::Transport::SNMP->reader_for($device) or return;

  schema('netdisco')->txn_do(sub {
    # clear manual topology flags
    schema('netdisco')->resultset('DevicePort')
      ->search({ip => $device->ip})->update({manual_topo => \'false'});

    my $topo_links = schema('netdisco')->resultset('Topology')
      ->search({-or => [dev1 => $device->ip, dev2 => $device->ip]});
    debug sprintf ' [%s] neigh - setting manual topology links', $device->ip;

    while (my $link = $topo_links->next) {
        # could fail for broken topo, but we ignore to try the rest
        try {
            schema('netdisco')->txn_do(sub {
              # only work on root_ips
              my $left  = get_device($link->dev1);
              my $right = get_device($link->dev2);

              # skip bad entries
              return unless ($left->in_storage and $right->in_storage);

              $left->ports
                ->single({port => $link->port1})
                ->update({
                  remote_ip => $right->ip,
                  remote_port => $link->port2,
                  remote_type => undef,
                  remote_id   => undef,
                  is_uplink   => \"true",
                  manual_topo => \"true",
                });

              $right->ports
                ->single({port => $link->port2})
                ->update({
                  remote_ip => $left->ip,
                  remote_port => $link->port1,
                  remote_type => undef,
                  remote_id   => undef,
                  is_uplink   => \"true",
                  manual_topo => \"true",
                });
            });
        };
    }
  });
}

true;<|MERGE_RESOLUTION|>--- conflicted
+++ resolved
@@ -296,22 +296,7 @@
             port => $portrow->slave_of
           });
 
-<<<<<<< HEAD
           if ($master and not ($portrow->is_master or defined $master->slave_of)) {
-=======
-<<<<<<< HEAD
-          if ($master and not ($portrow->is_master or defined $master->slave_of)) {
-=======
-          if ($peer_device and $peer_device->in_storage and $master
-              and not ($portrow->is_master or defined $master->slave_of)) {
-
-              my $peer_port = schema('netdisco')->resultset('DevicePort')->single({
-                ip   => $peer_device->ip,
-                port => $portrow->remote_port,
-              });
-
->>>>>>> master
->>>>>>> b64548c0
               $master->update({
                   remote_ip => ($peer_device->ip || $remote_ip),
                   remote_port => ($peer_port ? $peer_port->slave_of : undef ),
@@ -326,7 +311,6 @@
   return @to_discover;
 }
 
-<<<<<<< HEAD
 sub long_port {
   my $port = shift or return '';
   $port =~ s/^([a-z]{2})(\d.+)$/$1%$2/i;
@@ -341,8 +325,6 @@
   return (($start && $end) ? "${start}${end}" : $port);
 }
 
-=======
->>>>>>> master
 # take data from the topology table and update remote_ip and remote_port
 # in the devices table. only use root_ips and skip any bad topo entries.
 sub set_manual_topology {
