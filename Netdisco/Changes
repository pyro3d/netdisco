2.007000_002 - 2013-06-03

  [NEW FEATURES]

  * Finally we have a discover/refresh/arpnip/macsuck daemon jobs :)
  * Also... a Scheduler which removes need for crontab installation
  * The netdisco-do script can queue any one-off job
  * Select MAC Address display format on Node and Device Port search
  * Helper script to import the Netdisco 1.x Topology file to the database
  * Support for pseudo devices (useful for dummy device links)
  * Manual Topology editing via the web
  * Job Queue view and delete page
  * Empty device table prompts initial discover on homepage
  * Support for App::NetdiscoX::Web::Plugin namespace
  * Plugins can add columns to Device Ports display
  * Observium Sparklines port column plugin
  * Plugins can have CSS and Javascript loaded within <head>

  [ENHANCEMENTS]

  * SNMP connection now uses cached info if available
  * Better handling of MIBs home location in deploy script
  * Port filter in device port display is now highlighted green
  * Navbar search is fuzzier
  * Phone node icon is a little phone handset
  * User icon color indicates port_control/admin ability
  * Buttons for discover/macsuck/arpnip on device details page
  * Support 'path' config option as alternative to --path /mountpoint
  * Local plugins can be placed in ${NETDISCO_HOME}/site_plugins/...
  * Missing mibdirs causes all MIBs to be loaded (with a warning)
<<<<<<< HEAD
=======
  * Include qtip2 libraries
>>>>>>> 7b98e231

  [BUG FIXES]

  * Rename plugins developer doc to .pod
  * Update to latest Bootstrap and JQuery, and temp. fix #7326 in Bootstrap
  * Partial Name in Port search now working
  * Add unique constraints to topology table
  * Handle whitespace ahead of OUI data
  * Wasn't using Bootstrap table class properly

2.007000_001 - 2013-03-17

  [NEW FEATURES]

  * Reports are implemented (as plugins) - new Duplex Mismatch plugin
  * Plugins can now 'register_template_path' and supply their own HTML templates

  [ENHANCEMENTS]

  * Upgraded to Twitter Bootstrap 2.3.1 - customized for 13px font 18px line

  [BUG FIXES]

  * Convert useless die to error+return in Plugin.pm
  * Documentation fixups

2.006000 - 2013-03-07

  [BUG FIXES]

  * Documentation fixups

2.005000_004 - 2013-03-05

  [BUG FIXES]

  * Documentation fixups

2.005000_003 - 2013-03-05

  [NEW FEATURES]

  * Partial Match option when searching on device port name
  * web,daemon,deploy scripts will try to find "localenv" automatically
  * Scripts can be run from a git clone
  * New NETDISCO_HOME env var to override Netdisco's HOME

  [ENHANCEMENTS]

  * random() and LIMIT the number of daemon jobs requested from Netdisco queue
  * Remove Daemon's job queue DBIC schema from user config
  * Add log messages to the Daemon
  * Use Path::Class for path and file name construction consistently
  * All links and redirects are now relative
  * More documentation on developing and deployment

  [BUG FIXES]

  * Avoid use of DNS when looking up devices in DB by IP
  * Search by device port MAC no longer fatal
  * URI and HTML escape template variables
  * Prevent duplicate requets caused by favicon.ico link
  * DB Schema upgrades are now all single-step in case user has applied any already

2.005000_002 - 2013-02-10

  [ENHANCEMENTS]

  * When linking to devices, use the DNS name in preference to the IP
    (makes for more attractive navigation search bar, but need to watch for aliases)
  * In general, device names do not have domain_suffix trimmed, but nodes do
  * Search on device interface alias now works for typeahead and device redirect

  [BUG FIXES]

  * Updated the print CSS
  * Minor fixes to POD

2.005000_001 - 2013-02-09

  [NEW FEATURES]

  * Support for Web Plugins (see App::Netdisco::Web::Plugin)

  [ENHANCEMENTS]

  * Do not include inventory items which don't have full OS details
  * Hide Legend item relating to port control if not an admin
  * No-Wrap on port name column

  [BUG FIXES]

  * Change port ordering for Arista and Foundry platforms

2.004002 - 2013-01-30

  [BUG FIXES]

  * Typo in one of the schema migration files

2.004001 - 2013-01-29

  [ENHANCEMENTS]

  * Device Port filter by vlan includes both tagging and untagged (closes #37)
  * Change colour and name of Port Control toggle option in Device Port View
  * Incorporate latest DB schema changes from upstream
  * Add some doc clarifcations

  [BUG FIXES]

  * No longer prompt for demo/demo credentials (closes #38) (J. Binks)
  * Display IP in Vlan search if device has no DNS (closes #36) (J. Binks)

2.004000 - 2013-01-14

  [BUG FIXES]

  * Very naughty typo in netmap code, which I forgot to merge a fix for.
  * Typo in installation docs (S. Gupta)

2.002000 - 2013-01-06

  [BUG FIXES]

  * Syntax error in netdisco-daemon-fg
  * Missing installation of netdisco-web-fg

2.001000_001 - 2013-01-06

  [NEW FEATURES]

  * Added daemonized version of the web-app server also using Daemon::Control

  [ENHANCEMENTS]

  * Daemons now log to ~/logs/netdisco-{web,daemon}.log
  * Finally wrote the DEVELOPING.pod documentation
  * Removed the MCE workarounds as upstream merged fixes

  [BUG FIXES]

  * Fix sloppy schema calls which broke netmap

2.01_001 - 2013-01-05

  [ENHANCEMENTS]

  * Rewrite of the daemon to use Daemon::Control and MCE (cleaner netdisco
    code and fewer deps)
  * Version bump so that we'll be releasing odd numbered beta dists

2.00_012 - 2012-12-21

  [ENHANCEMENTS]

  * Move Changes file to be in CPAN Dist
  * Update install docs to use URL for package until we are CPAN-indexed

2.00_011 - 2012-12-20

  [ENHANCEMENTS]

  * store daemon db in the netdisco home area
  * confirm db schema deployed

  [BUG FIXES]

  * fix mistake in docs for schema file name
  * bug with using last inside try{}
  * bug with txn_do in Manager worker

2.00_010 - 2012-12-20

  [NEW FEATURES]

  * new netdisco-deploy script to do all deployment tasks at once

  [ENHANCEMENTS]

  * update README with full deployment instructions
  * add SNMP settings for daemon to environment

  [BUG FIXES]

  * upgrade db incrementally
  * rename schema files to be App-*
  * fix for older Perl which warns about a bug in File::Slurp
  * fix bug with empty DANCER_APPDIR
  * fix version strings for platform warning
  * add missing JSON dependency
  * fix sharedir to use dist dir not module dir
  * remove redundant lines in Makefile.PL

2.00_009 - 2012-12-17

  [NEW FEATURES]

  * Relocate into App::Netdisco namespace
  * Make a proper CPAN-ready dist using Module::Install
  * Update OUI data when the DB schema is deployed/upgraded

2.00_008 - 2012-12-16

  [NEW FEATURES]

  * Refactor to make less webby and more suitable to be a complete Netdisco app
  * Network Map now shows all device neighbors and allows click-through nav
  * Add new netdisco-daemon to handle port_control actions
  * Add PoE control to port_control (+ up/down,vlan,name,location,contact)

  [ENHANCEMENTS]

  * eradicate checks for dns column in node_ip table - now assumed to be there
  * remove .pl from script names
  * no longer deploy FK constraints with DB schema as they upset legacy netdisco.pm

  [BUG FIXES]

  * port cotrol user log check now looks for all actions
  * node search switchport link shows connected nodes again
  * show device IP in search results when DNS is not available

0.7 - 2012-11-25

  [NEW FEATURES]

  * Add Port Control (admin table) features to web
  * Implement DBIx::Class::Schema::Versioned support - DB schema is now versioned
  * Navbar query for device with single hit redirects to Device details page
  * Show device name on device details views (closes #30)
  * Migrated to Font Awesome for a wider range of icon fonts
  * Simple network map showing *some* links between devices
  * Individual column selections for connected nodes and devices

  [ENHANCEMENTS]

  * Move DBIC virtual tables into Virtual:: namespace (closes #19)
  * Maintain node search options when changing navbar query (closes #27)
  * Device port connected devices now off, Display Cols shown by default
  * Remove various dummy <a> tags that were encouraged by Bootstrap
  * Node search link enables connected devices column (closes #31)
  * Better layout of sidebar pinning

  [BUG FIXES]

  * Fix netgear port ordering (closes #26)
  * Fix Foundry 10GE port ordering

0.6 2012-08-28

  [NEW FEATURES]

  * Icon to copy Navbar search text to Device Search Options field (closes #11)
  * Typeahead on the main navbar search (for devices only)
  * Support for have_nodeip_dns_col setting (closes #14)
  * Set focus to navbar search on initial login or when changing to home (closes #24)
  * Port filter supports basic */?/%/_ wildcards (closes #25)

  [ENHANCEMENTS]

  * Native copy of the Netdisco sort_port routine (#17)
  * Refactor begin hooks (closes #16)
  * Re-engineer link generation to ensure sane defaults and remembered options.
    This came as a side-effect of removing JS-only links (closes #21)
  * Replace jquery-collapser with Bootstrap's collapser
  * Upgraded to Twitter Bootstrap 2.1.0 - customized for 13px font 18px line
  * Factor out inventory queries to the Device ResultSet (closes #20)
  * Clicking on a port to restrict search now uses AJAX instead of page get

  [BUG FIXES]

  * Fix sidebar hiding not making main content reflow to full window width (#15)

0.5 2012-03-09

  [NEW FEATURES]

  * Inventory page
  * Migrate to Twtitter Bootstrap v2.x (thanks Eric Miller!)

  [ENHANCEMENTS]

  * Device Ports table port name is clickable to limit to that port only
  * Tidy up display of Device Port Neighbors
  * Refactor all SQL/DBIC to be smarter and more efficient

  [BUG FIXES]

  * Fix Net::MAC explosion (#8)
  * Fix partial IP Addr explosion (#7)
  * Set distinct on device search (#12)
  * Fix strikethrough on tab change (#9)

0.4 2012-02-19

  [NEW FEATURES]

  * Sidebar can be pinned in place to keep it visible when scrolling.

0.3  2011-02-03

  [NEW FEATURES]

  * Browser History is updated with each tab change (HTML5 State). Also
    the browser url is updated, meaning the Bookmark icon is no longer
    necessary.

  * Sidebar is now on the right hand side of the window, and is only
    displayed when there are options for the current tab.

  [ENHANCEMENTS]

  * Refactor Javascript to place most in a static file, speed templating.
  * Refactor Stylsheets to better organise and comment the settings.
  * When Device Search sidebar is in use, strikethrough the navbar search.

0.2  2011-01-22

  [NEW FEATURES]

  * "Show All Ports" in Device Ports view:
    A little sweeping brush icon appears when the ports view is filtered.
    Clicking the icon will clear the filter and resubmit the form.

  * Sidebar can be hidden and unhidden to assist viewing of wide tables.

  * Added Print Stylesheet (hides navbar and sidebar).

  [ENHANCEMENTS]

  * Added this Changes file.
  * Reorganised TT template file names and locations.
  * Connected device Age is now rounded to the minute.

  [BUG FIXES]

  * Join type to OUI table is now "LEFT" to allow empty OUI table.
  * Device Ports Legend show/hide arrow was pointing the wrong way.
  * Increase TT WHILE_MAX to allow very long lists of ports.

0.1  2011-01-18

  * Initial release on an unsuspecting world.<|MERGE_RESOLUTION|>--- conflicted
+++ resolved
@@ -28,10 +28,7 @@
   * Support 'path' config option as alternative to --path /mountpoint
   * Local plugins can be placed in ${NETDISCO_HOME}/site_plugins/...
   * Missing mibdirs causes all MIBs to be loaded (with a warning)
-<<<<<<< HEAD
-=======
   * Include qtip2 libraries
->>>>>>> 7b98e231
 
   [BUG FIXES]
 
