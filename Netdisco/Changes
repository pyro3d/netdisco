--- conflicted
+++ resolved
@@ -1,4 +1,3 @@
-<<<<<<< HEAD
 2.023002 -
 
   [NEW FEATURES]
@@ -10,13 +9,12 @@
   [ENHANCEMENTS]
 
   * Kwalitee fixes
-=======
+
 2.023002 - 2014-02-17
 
   [BUG FIXES]
 
   * Deploy new admin user did not use resultset
->>>>>>> a2c25cd4
 
 2.023001 - 2014-02-14
 
