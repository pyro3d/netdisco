[% SET user_can_port_control = user_has_role('port_control') %]
<table id="dp-data-table" class="table table-bordered table-striped" width="100%" cellspacing="0">
</table>

[% IF user_can_port_control %]
<div id="nd_portlog" class="nd_modal nd_deep-horizon modal hide fade" tabindex="-1"
    role="dialog" aria-hidden="true">
  <div class="modal-body">
    <blockquote>
      <ul><li><p>Please provide a reason for changing the Port Configuration</p></li></ul>
    </blockquote>
    <select id="nd_portlog-reason" class="input-block-level" name="reason">
      [% FOREACH pair IN settings.port_control_reasons.pairs %]
        <option[% ' selected="selected"' IF pair.key == 'other' %] value="[% pair.key | html_entity %]">
          [% pair.value | html_entity %]</option>
      [% END %]
    </select>
    <textarea id="nd_portlog-log" class="input-block-level" rows="2" name="log"
      placeholder="Enter a log message"></textarea>
  </div>
  <div class="modal-footer">
    <button class="btn" data-dismiss="modal" aria-hidden="true">Cancel</button>
    <button id="nd_portlog-submit" class="btn btn-info" data-dismiss="modal">Continue</button>
  </div>
</div>
[% END %]

<script type="text/javascript">
//<![CDATA[

$(document).ready(function() {
  var freeDate = moment().subtract( [% params.age_num %], '[% params.age_unit %]' );
  var table = $('#dp-data-table').dataTable({
    "processing": true,
    "stateSave": true,
    "pageLength": [% settings.table_pagesize %],
    "lengthMenu": [ [10, 25, 50, 100, -1], [10, 25, 50, 100, "All"] ],
    "dom": '<"top"l<"nd_datatables-pager"p>f>rt<"bottom"><"clear">',
    "language": {
      "search": '_INPUT_',
      "searchPlaceholder": 'Filter records...',
      "lengthMenu": "Show _MENU_ records."
    },
    "deferRender": true,
    "order": [[ 1, "asc" ]],
    "colVis": {
      "exclude": [ 0 ]
    },
    "stateLoadParams": function (settings, data) {
      [% FOREACH key IN params.keys %]
        [% NEXT UNLESS key.match('^c_') AND !key.match('^c_neighbors') AND params.$key == 'on' %]
        if (data.columns[$('#dp-data-table').DataTable().column( '[% key %]:name' ).index()]) {
          data.columns[$('#dp-data-table').DataTable().column( '[% key %]:name' ).index()].visible = true;
        }
      [% END %]
    },
    "columns": [
      {
        "title": '',
        "name": 'icon',
        "data": "up",
        "searchable": false,
        "sortable": false,
        "className": 'nd_center-cell nd_devport-icon',
        "render": function(data, type, row, meta) {
          var cell_str = '<i class="icon-angle-up text-success"></i>';
          if (row.up_admin !== 'up') {
            cell_str = '<i class="icon-remove"></i>';
          } else if (row.up === 'up' && row.stp === 'blocking' && row.vlan_membership.length < 2) {
            cell_str = '<i class="icon-fullscreen text-info"></i>';
          } else if (row.up !== 'up'  && freeDate.isAfter(row.lastchange_stamp)) {
            cell_str = '<i class="icon-arrow-down text-success"></i>';
          } else if (row.up_admin === 'up' && (row.up !== 'up' && row.up !== 'dormant')) {
            cell_str = '<i class="icon-arrow-down text-error"></i>';
          }
          if (row.slave_of) {
            cell_str += '<br/>';
            if (row.agg_master_up_admin != 'up') {
              cell_str += '<small><i class="icon-group muted"></i></small>';
            } else if (row.agg_master_up === 'up') {
              cell_str += '<small><i class="icon-group text-success"></i></small>';
            } else {
              cell_str += '<small><i class="icon-group text-error"></i></small>';
            }
          }
          return cell_str;
        }
      },
      [% FOREACH config IN settings._extra_device_port_cols %]
        [% NEXT UNLESS config.position == 'left' AND params.${config.name} %]
          [% TRY %]
          [% INCLUDE "plugin/${config.name}/device_port_column.tt" %],
          [% CATCH %]
          // dummy content required by Template Toolkit TRY
          [% END %],
      [% END %]
      {
        "title": 'Port',
        "name": 'c_port',
        "data": 'port',
        "type": 'portsort',
        [% IF user_can_port_control AND params.c_admin %]
        "createdCell": function (td, cellData, rowData, row, col) {
            $(td).attr('data-field', 'c_port');
            $(td).attr('data-for-device', he.encode(rowData.ip));
            $(td).attr('data-for-port', he.encode(rowData.port));
        },
        "className": 'nd_editable-cell nd_nowrap',
        [% ELSE %]
        "className": 'nd_nowrap',
        [% END %]
        "render": function(data, type, row, meta) {
          if (type === 'display') {
            var cell_str = '';
            [% IF user_can_port_control AND params.c_admin %]
            if (row.up_admin === 'up') {
              cell_str += '<span class="nd_hand-icon">'
                + '<i class="icon-bullseye" data-action="bounce" rel="tooltip" data-placement="top"'
                + ' data-offset="3" data-animation="" data-title="Bounce Port"></i>'
                + ' <i class="icon-hand-down" rel="tooltip" data-placement="top"'
                + ' data-offset="3" data-animation="" data-title="Disable Port"></i>'
                + '</span>';
            } else {
              cell_str += '<span class="nd_hand-icon">'
                + '<i class="icon-bullseye" data-action="bounce" rel="tooltip" data-placement="top" style="display: none"'
                + ' data-offset="3" data-animation="" data-title="Bounce Port"></i>'
                + ' <i class="icon-hand-up" rel="tooltip" data-placement="top"'
                + ' data-offset="3" data-animation="" data-title="Enable Port"></i>'
                + '</span>';
            }
            cell_str += '<a class="nd_log-icon" href="[% uri_for('/report/portlog') %]?q='
                + encodeURIComponent(row.ip) + '&f='  + encodeURIComponent(row.port) + '">'
                + '<i class="icon-file-text-alt" rel="tooltip" data-placement="top"'
                + ' data-offset="3" data-animation="" data-title="View Port Log"></i></a>';
            [% ELSE %]
            cell_str += '';
            [% END %]
            cell_str += '<a class="nd_this-port-only nd_port-only-first" href="[% uri_for('/device',self_options) %]&q=[% params.q | uri %]&f='
                + encodeURIComponent(row.port) + '&prefer=port">';
            if (row.is_master) {
              cell_str += '<small><i class="icon-group muted"></i></small>&nbsp;';
            }
            cell_str += he.encode(row.port) + '</a>';
            if (row.slave_of) {
              cell_str += '<br/>'
                + '<a class="nd_this-port-only" href="[% uri_for('/device', self_options) %]&q=[% params.q | uri %]&f='
                + encodeURIComponent(row.slave_of) + '&prefer=port">'
                + he.encode(row.slave_of) + '</a>';
            }
            return cell_str;
          }
          else {
            return he.encode(data || '');
          }
        }
      },
      [% FOREACH config IN settings._extra_device_port_cols %]
        [% NEXT UNLESS config.position == 'mid' AND params.${config.name} %]
          [% TRY %]
          [% INCLUDE "plugin/${config.name}/device_port_column.tt" %],
          [% CATCH %]
          // dummy content required by Template Toolkit TRY
          [% END %],
      [% END %]
      {
        "title": 'Description',
        "name": 'c_descr',
        "visible": false,
        "type": 'portsort',
        "className": 'nd_nowrap',
        "data": "descr",
        "render": function(data, type, row, meta) {
          return type === 'display' ? he.encode(data || '') : data;
        }
      }, {
        "title": 'Type',
        "name": 'c_type',
        "visible": false,
        "data": "type",
        "render": function(data, type, row, meta) {
          return type === 'display' ? he.encode(data || '') : data;
        }
      }, {
        "title": 'Duplex',
        "name": 'c_duplex',
        "visible": false,
        "data": "duplex",
        "render": function(data, type, row, meta) {
         if (row.up === 'up' && row.duplex) {
            return he.encode(capitalizeFirstLetter(row.duplex_admin || 'auto') )
                + ' / ' + he.encode(capitalizeFirstLetter(row.duplex) || '');
          }
          else {
            return '';
          }
        }
      }, {
        "title": 'Last Change',
        "name": 'c_lastchange',
        "visible": false,
        "data": "lastchange_stamp",
      }, {
        "title": 'Name',
        "name": 'c_name',
        "data": "name",
        "type": 'portsort',
        [% IF user_can_port_control AND params.c_admin %]
        "createdCell": function (td, cellData, rowData, row, col) {
            $(td).attr('contenteditable', 'true');
            $(td).attr('data-field', 'c_name');
            $(td).attr('data-for-device', he.encode(rowData.ip));
            $(td).attr('data-for-port', he.encode(rowData.port));
        },
        "className": 'nd_editable-cell  nd_nowrap',
        "render": function(data, type, row, meta) {
          if (type === 'display') {
            return '<i class="icon-edit nd_edit-icon"></i>'
                + '<div class="nd_editable-cell-content">'
                + he.encode(data || '') + '</div>';
          }
          else {
            return data;
          }
        }
        [% ELSE %]
        "render": function(data, type, row, meta) {
          return type === 'display' ? he.encode(data || '') : data;
        }  
        [% END %]
      }, {
        "title": 'Speed',
        "name": 'c_speed',
        "visible": false,
        "data": "speed",
        "render": function(data, type, row, meta) {
          return type === 'display' ? he.encode(data || '') : data;
        }
      }, {
        "title": 'Port MAC',
        "name": 'c_mac',
        "visible": false,
        "data": "mac",
        "render": function(data, type, row, meta) {
          return type === 'display' ? he.encode(data || '') : data;
        }
      }, {
        "title": 'MTU',
        "name": 'c_mtu',
        "visible": false,
        /* mtu is an integer, no need to encode */
        "data": "mtu"
      }, {
        "title": 'Native VLAN',
        "name": 'c_pvid',
        "data": "native_vlan",
        [% IF user_can_port_control AND params.c_admin %]
        "createdCell": function (td, cellData, rowData, row, col) {
            $(td).attr('contenteditable', 'true');
            $(td).attr('data-field', 'c_pvid');
            $(td).attr('data-for-device', he.encode(rowData.ip));
            $(td).attr('data-for-port', he.encode(rowData.port));
        },
        "className": 'nd_editable-cell',
        "render": function ( data, type, row, meta ) {
          if (type === 'display') {
            var cell_str = '<i class="icon-edit nd_edit-icon"></i>'
                + '<div class="nd_editable-cell-content">';
            if (row.native_vlan) {
              /* row.native_vlan is an integer, no need to encode */
              cell_str += row.native_vlan;
            }
            cell_str += '</div>';
            return cell_str;
          }
          else {
            return data;
          }
        }
        [% ELSE %]
        "render": function ( data, type, row, meta ) {
          if (row.native_vlan && type === 'display') {
            return '<a class="nd_linkcell" href="[% uri_for('/search') %]?tab=vlan&q=' + encodeURIComponent(data) + '">' + data + '</a>';
          }
          else {
            return data;
          }
        }
        [% END %]
      }, {
        "title": 'VLAN Membership',
        "name": 'c_vmember',
        "visible": false,
        "type": 'natural',
        "data": null,
        "render": function ( data, type, row, meta ) {
          if (type === 'display' && row.vlan_membership) {
            var cell_str = '';
            var arr = row.vlan_membership;
            arr = arr.sort(function(a, b){return a-b});
            arr = jQuery.map( arr, function( a ) {
              return '<a href="[% uri_for('/search') %]?tab=vlan&q=' + a + '">' + a + '</a>';
            });
            if (row.vlan_membership.length > 10) {
              return '<div class="nd_vlan-total">('
                + row.vlan_membership.length
                + ')</div><span class="nd_linkcell nd_collapse-vlans">'
                + '<div class="nd_arrow-up-down-left icon-chevron-up icon-large"></div>Show VLANs</span>'
                + '<div class="nd_collapsing nd_collapse-pre-hidden">' + arr.join(", ")
                + '</div>';
            }
            else {
              return row.vlan_membership ? arr.join(", ") : "";
            }
          }
          else {
            return row.vlan_membership ? row.vlan_membership.join(", ") : "";
          }
        }
      }, {
        "title": 'PoE',
        "name": 'c_power',
        "visible": false,
        "data": "power_admin",
        "defaultContent": "",
        "className": 'nd_nowrap',
        [% IF user_can_port_control AND params.c_admin %]
        "createdCell": function (td, cellData, rowData, row, col) {
            if (row.power_admin && row.power_admin === 'true') {
              $(td).attr('data-action', 'false');
            }
            else {
              $(td).attr('data-action', 'true');
            }
            $(td).attr('data-action', 'false');
            $(td).attr('data-field', 'c_power');
            $(td).attr('data-for-device', he.encode(rowData.ip));
            $(td).attr('data-for-port', he.encode(rowData.port));
        },
        [% END %]
        "render": function ( data, type, row, meta ) {
          if (type === 'display') {
            var cell_str = '';
            if (row.power_admin && row.power_admin === 'true') {
              [% IF user_can_port_control AND params.c_admin %]
              cell_str += '<i class="icon-off nd_power-icon nd_power-on" '
                + 'rel="tooltip" data-placement="top" data-offset="3" '
                + 'data-animation="" data-title="Disable Power"></i>';
              [% ELSE %]
              cell_str += '<i class="icon-off nd_power-on"></i>';
              [% END %]
              cell_str += '<span> ';
                if (row.power && row.power > 0) {
                  cell_str += row.power + '&nbsp;mW';
                }
                else {
                  cell_str += he.encode(row.power_status || '');
                }
              cell_str += '<span>';
              return cell_str;
            }
            else {
              [% IF user_can_port_control AND params.c_admin %]
              cell_str += '<i class="icon-off nd_power-icon" '
                + 'rel="tooltip" data-placement="top" data-offset="3" '
                + 'data-animation="" data-title="Enable Power"></i>';
              [% ELSE %]
              cell_str += '<i class="icon-off"></i>';
              [% END %]
            }
          }
          else {
            return data;
          }
        }
      }, {
        "title": 'SSID',
        "name": 'c_ssid',
        "data": "null",
        "defaultContent": "",
        "render": function ( data, type, row, meta ) {
          if (row.ssids && type === 'display') {
            var arr = row.ssids;
            arr = arr.sort();
            arr = jQuery.map( arr, function( a ) {
              return he.encode(a || '');
            });
            return row.ssids ? arr.join(", ") : "";
          }
          else {
            return row.ssids ? row.ssids.join(", ") : "";
          }
        }
      }, {
        [% IF params.c_nodes %]
        "title": 'Connected Devices and Nodes',
        "name": 'c_nodes',
        [% ELSE %]
        "title": 'Connected Devices',
        "name": 'c_neighbors',
        [% END %]
        "data": "null",
        "defaultContent": "",
        "render": function ( data, type, row, meta ) {
          var cell_str = '';
          var d_suffix = '[% settings.domain_suffix %]';
            if (row.remote_ip || row.is_uplink) {
              if (row.neighbor_alias_ip) {
                cell_str += '<i class="icon-link';
                if (row.manual_topo) {
                  cell_str += ' text-warning';
                }
                cell_str += '"></i>&nbsp;';
                if (row.remote_type && row.remote_type.match(/ip.phone/i)) {
                  cell_str += '<i class="icon-phone"></i>&nbsp;';
                }
                else if (row.remote_type && row.remote_type.match(/(cisco\s+AIR-[L|C]?AP|-K9W8-|^AP:\s)/)) {
                  cell_str += '<i class="icon-signal"></i>&nbsp;';
                }
                cell_str += '<a href="[% uri_for('/device', self_options) %]&q='
                  + encodeURIComponent(row.neighbor_alias_ip) + '">';
                var n_dns = row.neighbor_alias_dns ? row.neighbor_alias_dns.replace(d_suffix, '') : '';
                cell_str += he.encode(n_dns || row.neighbor_alias_ip) + '</a>';
                if (row.remote_port) {
                  cell_str += ' - '
                    + '<a href="[% uri_for('/device', self_options) %]&q='
                    + encodeURIComponent(row.neighbor_alias_ip)
                    + '&f=' + encodeURIComponent(row.remote_port)
                    + '&prefer=port">' + he.encode(row.remote_port || '') + '</a>';
                }
                cell_str += '<br/>';
                [% IF params.neigh_id %]
                if (row.remote_id || row.remote_type) {
                  cell_str += '(';
                  if (row.remote_id) {
                    cell_str += ' id: ' + he.encode(row.remote_id);
                  }
                  else if (row.remote_type) {
                    cell_str += ' type: ' + he.encode(row.remote_type);
                  }
                  cell_str += ' )<br/>';
                }
                [% END %]
              }
              else if (row.remote_ip) {
                cell_str += '<i class="icon-unlink text-error"></i>&nbsp;';
                if (row.remote_type && row.remote_type.match(/ip.phone/i)) {
                  cell_str += '<i class="icon-phone"></i>&nbsp;';
                }
                else if (row.remote_type && row.remote_type.match(/(cisco\s+AIR-[L|C]?AP|-K9W8-|^AP:\s)/)) {
                  cell_str += '<i class="icon-signal"></i>&nbsp;';
                }
                cell_str += '<a href="[% search_node %]&q='
                  + encodeURIComponent(row.remote_ip) + '">'
                  + he.encode(row.remote_ip || '');
                if (row.remote_port) {
                  cell_str += ' - ' + he.encode(row.remote_port || '');
                }
                cell_str += '</a><br/>';
                [% IF params.neigh_id %]
                if (row.remote_id || row.remote_type) {
                  cell_str += '(';
                  if (row.remote_id) {
                    cell_str += ' id: ' + he.encode(row.remote_id);
                  }
                  else if (row.remote_type) {
                    cell_str += ' type: ' + he.encode(row.remote_type);
                  }
                  cell_str += ' )<br/>';
                }
                [% END %]
              }
              else {
                cell_str += '<i class="icon-unlink text-error"></i>&nbsp; (possible uplink)';
              }
            }
            [% IF params.c_nodes %]
            var macfmt = '[% params.mac_format %]';
            for (index = 0; index < row.nodes.length; ++index) {
              if ((row.remote_ip || row.is_uplink) && index === 0 ) {
                cell_str += '<br/>';
              }
              if (row.nodes[index].active === 0) {
                [% IF params.n_archived %]
                if (index > 0 ) {
                  cell_str += '<br/>';
                }
                cell_str += '<i class="icon-book"></i>&nbsp; ';
                [% ELSE %]
                continue;
                [% END %]
              }
              else if (index > 0 && row.nodes[index].active !== 0) {
                cell_str += '<br/>';
              }
              if (row.remote_type && row.remote_type.match(/ip.phone/i)) {
                cell_str += '<i class="icon-phone"></i>&nbsp;';
              }
              else if (row.nodes[index].ssids || (row.remote_type && row.remote_type.match(/(cisco\s+AIR-[L|c]?AP|-K9W8-|^AP:\s)/))) {
                cell_str += '<i class="icon-signal"></i>&nbsp;';
              }
              cell_str += '<a href="[% search_node %]&q=';
              var fmac = formatMacAddress(row.nodes[index].mac, macfmt);
              cell_str += encodeURIComponent(fmac) + '">'
                + he.encode(fmac) + '</a>';
              [% IF params.n_vendor %]
              if (row.nodes[index].abbrev) {
                cell_str += '<span class="n_vendor"> ('
                  + '<a href="[%+ uri_for('/report/nodevendor') %]?vendor='
                  + encodeURIComponent(row.nodes[index].abbrev) + '">'
                  + he.encode(row.nodes[index].abbrev || '') + '</a>)</span>';
              }
              [% END %]
              if (row.nodes[index].vlans.length > 0) {
                var vl = row.nodes[index].vlans ? row.nodes[index].vlans.join(", ") : "";
                cell_str += ' (on vlan ' + vl + ')';
              }
              [% IF params.n_ssid %]
              if (row.nodes[index].ssids && row.nodes[index].ssids.length > 0) {
                var arr = row.nodes[index].ssids;
                arr = arr.sort();
                arr = jQuery.map( arr, function( a ) {
                  return '<a href="[% uri_for('/report/portssid') %]?ssid=' + encodeURIComponent(a) + '">' + he.encode(a) + '</a>';
                });
                cell_str += '<span class="n_ssid"> (SSID: ' + arr.join(" ") + ')</span>';
              }
              [% END %]
              [% IF params.n_age %]
                cell_str += '<span class="n_age">  (';
                var now = moment();
                var t_last = moment(row.nodes[index].time_last);
                cell_str += t_last.from(now) + ')</span>';
              [% END %]
              [% IF params.n_ip %]
              if (row.nodes[index].ip && row.nodes[index].ip.length > 0) {
                cell_str += '<span class="n_ip">';
                for (idx = 0; idx < row.nodes[index].ip.length; ++idx) {
                  if (row.nodes[index].ip_active[idx] === 0) {
                    [% IF params.n_archived %]
                    cell_str += '<br/>&nbsp; <i class="icon-book"></i>&nbsp; ';
                    [% ELSE %]
                    continue;
                    [% END %]
                  }
                  else {
                    cell_str += '<br/>&nbsp;';
                  }
                  cell_str += '<a href="[% search_node %]&q='
                    + encodeURIComponent(row.nodes[index].ip[idx]) + '">';
                  if (row.nodes[index].dns[idx]) {
                    cell_str += he.encode(row.nodes[index].dns[idx])
                      + ' ( ' + he.encode(row.nodes[index].ip[idx]) + ' )</a>';
                  }
                  else {
                    cell_str += he.encode(row.nodes[index].ip[idx]) + '</a>';
                  }
                }
                cell_str += '</span>';
              }
              [% END %]
              [% IF params.n_netbios %]
              if (row.nodes[index].nbname) {
                cell_str += '<span class="n_netbios">'
                  + '<br/>&nbsp;&nbsp;&nbsp;&nbsp;&nbsp;\\\\<a href="[% uri_for('/report/netbios') %]?domain=';
                var nb_dom_uri = row.nodes[index].nbname ? encodeURIComponent(row.nodes[index].domain) : 'blank';
                var nb_dom = row.nodes[index].nbname ? he.encode(row.nodes[index].domain) : '(Blank Domain)';
                cell_str += nb_dom_uri + '" title="Nodes in this Domain">' + nb_dom + '</a>\\'
                  + '<a href="[% search_node %]&q=' + encodeURIComponent(row.nodes[index].nbname) + '">'
                  + he.encode(row.nodes[index].nbname) + '</a>'
                  + '<br/>&nbsp;&nbsp;&nbsp;&nbsp;&nbsp;';
                var nb_user = row.nodes[index].nbuser ? he.encode(row.nodes[index].nbuser) : '[No User]';
                cell_str += nb_user + '@'
                  + '<a href="[% search_node %]&q='
                  + encodeURIComponent(row.nodes[index].nb_ip) + '">'
                  + he.encode(row.nodes[index].nb_ip) + '</a></span>';
              }
              [% END %]
            }
            [% END %]
            return cell_str;
        }
      }, {
        "title": 'Spanning Tree',
        "name": 'c_stp',
        "visible": false,
        "data": "stp",
        "render": function(data, type, row, meta) {
          return type === 'display' ? he.encode(data || '') : data;
        }
      }, {
        "title": 'Status',
        "name": 'c_up',
        "visible": false,
        "data": "up",
      },
      [% FOREACH config IN settings._extra_device_port_cols %]
        [% NEXT UNLESS config.position == 'right' AND params.${config.name} %]
          [% TRY %]
          [% INCLUDE "plugin/${config.name}/device_port_column.tt" %],
          [% CATCH %]
          // dummy content required by Template Toolkit TRY
          [% END %]
      [% END %]
    ],
    "data": [% results %]
  });

  // display the column show/hide buttons in the sidebar
  var colvis = new $.fn.dataTable.ColVis( table );
  var columns = colvis.s.dt.aoColumns;

<<<<<<< HEAD
  // first remove existing controls, in case indexes have changed
  $('#nd_column-controls').find('.nd_colvis-checkbox').remove();

  if ( $.inArray( 'all', colvis.s.exclude ) === -1 ) {
      for ( var i=0, iLen=columns.length ; i<iLen ; i++ ) {
          if ( $.inArray( i, colvis.s.exclude ) === -1 ) {
              var button = colvis.dom.buttons.shift();
              if (columns[i]["name"] == "icon") {
                continue;
              }

              $(button).addClass('nd_colvis-checkbox');
              $(button).find('label').addClass('checkbox');
              $(button).find('input').attr('id', columns[i]["name"]);
              $(button).find('input').attr('name', columns[i]["name"]);

              if (columns[i]["name"] == "c_nodes") {
                $(button).find('span').text('Connected Devices');
              }

              // need to re-activate tooltips on new content
              $(button).click(function() {
                $("[rel=tooltip]").tooltip({live: true});
              });

              $('#nd_column-controls').append( button );
          }
      }
  }

});
//]]>
=======
<script>
$(document).ready(function() {
    $('#dp-data-table').dataTable({
        "columnDefs": [
            { "sortable": false, "targets": 0 },
            { "searchable": false, "targets": 0 },
            { "type": 'portsort', "targets": [ 'portsort' ] }
        ],
        "order": [[ 1, 'asc' ]],
[% INCLUDE 'ajax/datatabledefaults.tt' -%]
    } );
} );
>>>>>>> c70dcf60
</script><|MERGE_RESOLUTION|>--- conflicted
+++ resolved
@@ -31,16 +31,6 @@
 $(document).ready(function() {
   var freeDate = moment().subtract( [% params.age_num %], '[% params.age_unit %]' );
   var table = $('#dp-data-table').dataTable({
-    "processing": true,
-    "stateSave": true,
-    "pageLength": [% settings.table_pagesize %],
-    "lengthMenu": [ [10, 25, 50, 100, -1], [10, 25, 50, 100, "All"] ],
-    "dom": '<"top"l<"nd_datatables-pager"p>f>rt<"bottom"><"clear">',
-    "language": {
-      "search": '_INPUT_',
-      "searchPlaceholder": 'Filter records...',
-      "lengthMenu": "Show _MENU_ records."
-    },
     "deferRender": true,
     "order": [[ 1, "asc" ]],
     "colVis": {
@@ -601,14 +591,14 @@
           [% END %]
       [% END %]
     ],
-    "data": [% results %]
+    "data": [% results %],
+[% INCLUDE 'ajax/datatabledefaults.tt' -%]
   });
 
   // display the column show/hide buttons in the sidebar
   var colvis = new $.fn.dataTable.ColVis( table );
   var columns = colvis.s.dt.aoColumns;
 
-<<<<<<< HEAD
   // first remove existing controls, in case indexes have changed
   $('#nd_column-controls').find('.nd_colvis-checkbox').remove();
 
@@ -641,18 +631,4 @@
 
 });
 //]]>
-=======
-<script>
-$(document).ready(function() {
-    $('#dp-data-table').dataTable({
-        "columnDefs": [
-            { "sortable": false, "targets": 0 },
-            { "searchable": false, "targets": 0 },
-            { "type": 'portsort', "targets": [ 'portsort' ] }
-        ],
-        "order": [[ 1, 'asc' ]],
-[% INCLUDE 'ajax/datatabledefaults.tt' -%]
-    } );
-} );
->>>>>>> c70dcf60
 </script>